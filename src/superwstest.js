import stRequest, { Test } from 'supertest';
import BlockingQueue from 'blocking-queue';
import equal from 'fast-deep-equal';
import WebSocket from 'ws';

const REGEXP_HTTP = /^http/;

function getServerWsPath(server, path) {
  if (!server.address()) {
    throw new Error('Server was closed');
  }
  return Test.prototype.serverAddress(server, path).replace(REGEXP_HTTP, 'ws');
}

function msgText(data) {
  if (typeof data !== 'string') {
    throw new Error(`Expected text message, got ${typeof data}`);
  }
  return data;
}

function msgJson(data) {
  return JSON.parse(msgText(data));
}

function sendWithError(ws, message) {
  // https://github.com/websockets/ws/pull/1532
  ws.send(message, (err) => {
    if (err) {
      ws.close();
      throw err;
    }
  });
}

const wsMethods = {
  send: (ws, msg) => sendWithError(ws, msg),
  sendText: (ws, msg) => sendWithError(ws, String(msg)),
  sendJson: (ws, msg) => sendWithError(ws, JSON.stringify(msg)),
  wait: (ws, ms) => new Promise((resolve) => setTimeout(resolve, ms)),
  exec: async (ws, fn) => fn(ws),
  expectMessage: async (ws, conversion, check = undefined) => {
    const received = await Promise.race([
      ws.messages.pop(),
      ws.closed.then(() => {
        throw new Error(`Expected message ${JSON.stringify(check)}, but connection closed`);
      }),
    ]).then(conversion);
    if (check === undefined) {
      return;
    }
    if (typeof check === 'function') {
      const result = check(received);
      if (result === false) {
        ws.close();
        throw new Error(`Message expectation failed for ${JSON.stringify(received)}`);
      }
    } else if (!equal(received, check)) {
      ws.close();
      throw new Error(`Expected message ${JSON.stringify(check)}, got ${JSON.stringify(received)}`);
    }
  },
  expectText: (ws, check) => wsMethods.expectMessage(ws, msgText, check),
  expectJson: (ws, check) => wsMethods.expectMessage(ws, msgJson, check),
  close: (ws, code, message) => ws.close(code, message),
  expectClosed: async (ws, expectedCode = null, expectedMessage = null) => {
    const { code, message } = await ws.closed;
    if (expectedCode !== null && code !== expectedCode) {
      throw new Error(`Expected close code ${expectedCode}, got ${code}`);
    }
    if (expectedMessage !== null && message !== expectedMessage) {
      throw new Error(`Expected close message "${expectedMessage}", got "${message}"`);
    }
  },
};

function reportConnectionShouldFail(ws) {
  ws.close();
  throw new Error('Expected connection failure, but succeeded');
}

function checkConnectionError(error, expectedCode) {
  if (!expectedCode) {
    return;
  }
  let expected = expectedCode;
  if (typeof expectedCode === 'number') {
    expected = `Unexpected server response: ${expectedCode}`;
  }
  const actual = error.message;
  if (actual !== expected) {
    throw new Error(`Expected connection failure with message "${expected}", got "${actual}"`);
  }
}

function isOpen(ws) {
  return (ws.readyState === WebSocket.CONNECTING || ws.readyState === WebSocket.OPEN);
}

function closeAndRethrow(ws) {
  return (e) => {
    if (isOpen(ws)) {
      ws.close();
    }
    throw e;
  };
}

const clientSockets = new Set();

function wsRequest(url, protocols, options) {
  let chain = new Promise((resolve, reject) => {
    const ws = new WebSocket(url, protocols, options);
    clientSockets.add(ws);
    const originalClose = ws.close.bind(ws);
    ws.close = (...args) => {
      originalClose(...args);
      clientSockets.delete(ws);
    };

    // ws.on('open', () => console.log('OPEN'));
    // ws.on('error', (e) => console.log('ERROR', e));
    // ws.on('close', () => console.log('CLOSE'));
    // ws.on('message', (m) => console.log('MESSAGE', m));

    ws.messages = new BlockingQueue();
    const errors = new BlockingQueue();
    const closed = new BlockingQueue();
    ws.closed = closed.pop();
    ws.firstError = errors.pop().then((e) => {
      throw e;
    });

    ws.on('message', (msg) => ws.messages.push(msg));
    ws.on('error', reject);
    ws.on('close', (code, message) => {
      clientSockets.delete(ws);
      closed.push({ code, message });
    });
    ws.on('open', () => {
      ws.removeListener('error', reject);
      ws.on('error', (err) => errors.push(err));
      resolve(ws);
    });
  });

  const methods = {};
  function wrapPromise(promise) {
    return Object.assign(promise, methods);
  }

  const thenDo = (fn) => (...args) => {
    chain = chain.then((ws) => Promise.race([
      fn(ws, ...args),
      ws.firstError,
    ]).catch(closeAndRethrow(ws)).then(() => ws));

    delete chain.expectConnectionError;
    return wrapPromise(chain);
  };

  Object.keys(wsMethods).forEach((method) => {
    methods[method] = thenDo(wsMethods[method]);
  });

  chain.expectConnectionError = (expectedCode = null) => {
    chain = chain.then(
      reportConnectionShouldFail,
      (error) => checkConnectionError(error, expectedCode),
    );

    delete chain.expectConnectionError;
    return chain;
  };

  return wrapPromise(chain);
}

function performShutdown(sockets, shutdownDelay) {
  if (shutdownDelay <= 0) {
    [...sockets].forEach((s) => s.end());
    return;
  }

  const expire = Date.now() + shutdownDelay;

  [...sockets].forEach(async (s) => {
    while (Date.now() < expire && sockets.has(s)) {
      /* eslint-disable-next-line no-await-in-loop */ // polling
      await new Promise((r) => setTimeout(r, 20));
    }
    if (sockets.has(s)) {
      s.end();
    }
  });
}

const serverTestConfigs = new WeakMap();

function registerShutdown(server, shutdownDelay) {
  let testConfig = serverTestConfigs.get(server);
  if (testConfig) {
    testConfig.shutdownDelay = Math.max(
      testConfig.shutdownDelay,
      shutdownDelay,
    );
    return;
  }
  testConfig = { shutdownDelay };
  serverTestConfigs.set(server, testConfig);

  const serverSockets = new Set();
  server.on('connection', (s) => {
    serverSockets.add(s);
    s.on('close', () => serverSockets.delete(s));
  });

  const originalClose = server.close.bind(server);

  /* eslint-disable-next-line no-param-reassign */ // ensure clean shutdown
  server.close = (callback) => {
    if (server.address()) {
      performShutdown(serverSockets, testConfig.shutdownDelay);
      testConfig.shutdownDelay = 0;
      originalClose(callback);
    } else if (callback) {
      callback();
    }
  };
}

<<<<<<< HEAD
const request = (server, { shutdownDelay = 0 } = {}) => {
=======
export default (server, { shutdownDelay = 0 } = {}) => {
  if (typeof server === 'string') {
    const obj = request(server);
    obj.ws = (path, ...args) => wsRequest(server + path, ...args);
    return obj;
  }

>>>>>>> aff18b35
  if (!server.address()) {
    // see https://github.com/visionmedia/supertest/issues/566
    throw new Error(
      'Server must be listening: beforeEach((done) => server.listen(0, done));',
    );
  }

  registerShutdown(server, shutdownDelay);

  const obj = stRequest(server);
  obj.ws = (path, ...args) => wsRequest(getServerWsPath(server, path), ...args);

  return obj;
};

request.closeAll = () => {
  const remaining = [...clientSockets].filter(isOpen);
  clientSockets.clear();
  remaining.forEach((ws) => ws.close());
  return remaining.length;
};

export default request;<|MERGE_RESOLUTION|>--- conflicted
+++ resolved
@@ -27,7 +27,6 @@
   // https://github.com/websockets/ws/pull/1532
   ws.send(message, (err) => {
     if (err) {
-      ws.close();
       throw err;
     }
   });
@@ -52,11 +51,9 @@
     if (typeof check === 'function') {
       const result = check(received);
       if (result === false) {
-        ws.close();
         throw new Error(`Message expectation failed for ${JSON.stringify(received)}`);
       }
     } else if (!equal(received, check)) {
-      ws.close();
       throw new Error(`Expected message ${JSON.stringify(check)}, got ${JSON.stringify(received)}`);
     }
   },
@@ -229,17 +226,13 @@
   };
 }
 
-<<<<<<< HEAD
 const request = (server, { shutdownDelay = 0 } = {}) => {
-=======
-export default (server, { shutdownDelay = 0 } = {}) => {
   if (typeof server === 'string') {
     const obj = request(server);
     obj.ws = (path, ...args) => wsRequest(server + path, ...args);
     return obj;
   }
 
->>>>>>> aff18b35
   if (!server.address()) {
     // see https://github.com/visionmedia/supertest/issues/566
     throw new Error(
